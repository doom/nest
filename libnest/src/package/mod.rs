--- conflicted
+++ resolved
@@ -28,7 +28,6 @@
 
 use repository::Repository;
 
-<<<<<<< HEAD
 /// A handler that encapsulate a manifest and the repository's name this package belongs.
 #[derive(Clone, Eq, PartialEq, Debug)]
 pub struct Package {
@@ -38,19 +37,6 @@
 
 impl Package {
     /// Creates a new package from a [`Repository`] and a [`Manifest`].
-=======
-/// Represents a package as a whole: its manifest, its data and its build file.
-#[derive(Clone, Eq, PartialEq, Hash, Debug)]
-pub struct Package<'a> {
-    repository: &'a Repository,
-    manifest: Manifest,
-}
-
-impl<'a> Package<'a> {
-    /// Creates a package from its repository and its manifest.
-    ///
-    /// Usually, you'd like to use a query to get one instead of making it by hand.
->>>>>>> 6c6c47c4
     #[inline]
     pub fn from(repository: &Repository, manifest: Manifest) -> Package {
         Package {
@@ -59,10 +45,6 @@
         }
     }
 
-<<<<<<< HEAD
-=======
-    /// Returns the repository the package belongs to.
->>>>>>> 6c6c47c4
     #[inline]
     pub(crate) fn load<P: AsRef<Path>>(repository: String, cache: P) -> Result<Package, Error> {
         let file =
@@ -87,11 +69,7 @@
         &self.manifest
     }
 
-<<<<<<< HEAD
     /// Returns the [`PackageFullName`] of this package, that is a structure representing the `stable::category/package_name` part of the package's id.
-=======
-    /// Returns the path where data should be located.
->>>>>>> 6c6c47c4
     #[inline]
     pub fn full_name(&self) -> PackageFullName {
         PackageFullName::from(
