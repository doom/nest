--- conflicted
+++ resolved
@@ -76,14 +76,7 @@
         // We'll use ChrootPath instead of PathBuf in this function
         let dest_path = self.system.install_path();
 
-<<<<<<< HEAD
-        // Open the file once at the beginning.
-        let mut file = File::open(self.data)?;
-        let mut entries = 0;
-
-        // First step: check that the files we want to install will not overwrite any existing ones.
-=======
-        // Check existence and validity of destination directory
+        // Check the existence and validity of destination directory
         if !dest_path.exists() || !dest_path.is_dir() {
             Err(InstallErrorKind::DestFolderError(
                 dest_path.display().to_string(),
@@ -107,7 +100,7 @@
             content_path.push(self.package.manifest().metadata().name());
             let log_path = dest_path.with_content(content_path);
 
-            // If the log file exists then package is already installed.
+            // If the log file exists, then the package is already installed
             if log_path.exists() {
                 Err(InstallErrorKind::PackageAlreadyInstalled)?;
             }
@@ -115,7 +108,6 @@
         };
 
         // Step 2: check that the files we want to install will not overwrite any existing ones
->>>>>>> 5cce746c
         {
             let mut archive = Archive::new(GzDecoder::new(&tarball));
             for entry in archive.entries()? {
@@ -127,14 +119,14 @@
                         path.display().to_string(),
                     ))?;
                 }
-                files.push(Path::new("/").with_content(relative_path.to_path_buf())); // Absolute path here, no relative ones.
+                files.push(Path::new("/").with_content(relative_path.to_path_buf())); // Absolute path here, no relative ones
             }
         }
 
-        // Step 3: Fill the log file with the installed files BEFORE INSTALLATIO so we can remove
-        // the package if the installation is cancelled or if it failed.
+        // Step 3: Fill the log file with the installed files BEFORE INSTALLATION so we can remove
+        // the package if the installation is cancelled or if it failed
         //
-        // The log file is used to know which files should be remove when uninstalling the package.
+        // The log file is used to know which files should be remove when uninstalling the package
         {
             let mut log = File::create(&log_path).context(log_path.display().to_string())?;
             cb(InstallState::Prepare, None);
@@ -145,7 +137,7 @@
 
         // Step 4: extract the data to the destination folder (usually '/'), and fill the log file
         // We're not using `archive.unpack_in()` because we want to be sure that extraction will behave the same way
-        // than when we filled the log file.
+        // than when we filled the log file
         {
             tarball.seek(SeekFrom::Start(0))?;
             let mut archive = Archive::new(GzDecoder::new(&tarball));
